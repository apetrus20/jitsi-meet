--- conflicted
+++ resolved
@@ -4,18 +4,14 @@
 import { ThemeProvider } from 'styled-components';
 
 import { openDialog } from '../../base/dialog';
-<<<<<<< HEAD
-import { isLocalParticipantModerator } from '../../base/participants';
-import { createBreakoutRoom } from '../../breakout-rooms/actions';
-import { RoomList } from '../../breakout-rooms/components/web';
-=======
 import { translate } from '../../base/i18n';
 import {
     getParticipantCount,
     isLocalParticipantModerator
 } from '../../base/participants';
 import { connect } from '../../base/redux';
->>>>>>> 8d562b9d
+import { AddBreakoutRoomButton } from '../../breakout-rooms/components/web/AddBreakoutRoomButton';
+import { RoomList } from '../../breakout-rooms/components/web/RoomList';
 import { MuteEveryoneDialog } from '../../video-menu/components/';
 import { close } from '../actions';
 import { classList, findStyledAncestor, getParticipantsPaneOpen } from '../functions';
@@ -35,19 +31,15 @@
     Header
 } from './styled';
 
-<<<<<<< HEAD
-export const ParticipantsPane = () => {
-    const dispatch = useDispatch();
-    const paneOpen = useSelector(getParticipantsPaneOpen);
-    const isLocalModerator = useSelector(isLocalParticipantModerator);
-    const hideAddRoomButton = useSelector(state => state['features/base/config'].hideAddRoomButton);
-    const { t } = useTranslation();
-=======
 /**
  * The type of the React {@code Component} props of {@link ParticipantsPane}.
  */
 type Props = {
->>>>>>> 8d562b9d
+
+    /**
+     * Should the add breakout room button be displayed?
+     */
+     _showAddRoomButton: boolean,
 
     /**
      * Is the participants pane open.
@@ -136,6 +128,7 @@
      */
     render() {
         const {
+            _showAddRoomButton,
             _paneOpen,
             _showContextMenu,
             _showFooter,
@@ -147,44 +140,6 @@
         if (!_paneOpen) {
             return null;
         }
-<<<<<<< HEAD
-    }, [ closePane ]);
-    const muteAll = useCallback(() => dispatch(openDialog(MuteEveryoneDialog)), [ dispatch ]);
-    const addRoom = useCallback(() => dispatch(createBreakoutRoom()), [ dispatch ]);
-
-    return (
-        <ThemeProvider theme = { theme }>
-            <div
-                className = { classList(
-          'participants_pane',
-          !paneOpen && 'participants_pane--closed'
-                ) }>
-                <div className = 'participants_pane-content'>
-                    <Header>
-                        <Close
-                            aria-label = { t('participantsPane.close', 'Close') }
-                            onClick = { closePane }
-                            onKeyPress = { closePaneKeyPress }
-                            role = 'button'
-                            tabIndex = { 0 } />
-                    </Header>
-                    <Container>
-                        <LobbyParticipantList />
-                        <AntiCollapse />
-                        <MeetingParticipantList />
-                        <RoomList />
-                    </Container>
-                    {isLocalModerator && (
-                        <Footer>
-                            {!hideAddRoomButton && <FooterButton onClick = { addRoom }>
-                                {t('breakoutRooms.actions.addRoom')}
-                            </FooterButton>}
-                            <FooterButton onClick = { muteAll }>
-                                {t('participantsPane.actions.muteAll')}
-                            </FooterButton>
-                        </Footer>
-                    )}
-=======
 
         return (
             <ThemeProvider theme = { theme }>
@@ -202,6 +157,8 @@
                             <LobbyParticipantList />
                             <AntiCollapse />
                             <MeetingParticipantList />
+                            <RoomList />
+                            {_showAddRoomButton && <AddBreakoutRoomButton />}
                         </Container>
                         {_showFooter && (
                             <Footer>
@@ -220,7 +177,6 @@
                             </Footer>
                         )}
                     </div>
->>>>>>> 8d562b9d
                 </div>
             </ThemeProvider>
         );
@@ -309,11 +265,14 @@
  */
 function _mapStateToProps(state: Object) {
     const isPaneOpen = getParticipantsPaneOpen(state);
+    const { hideAddRoomButton } = state['features/base/config'];
+    const _isLocalParticipantModerator = isLocalParticipantModerator(state);
 
     return {
+        _showAddRoomButton: !hideAddRoomButton && _isLocalParticipantModerator,
         _paneOpen: isPaneOpen,
         _showContextMenu: isPaneOpen && getParticipantCount(state) > 2,
-        _showFooter: isPaneOpen && isLocalParticipantModerator(state)
+        _showFooter: isPaneOpen && _isLocalParticipantModerator
     };
 }
 
