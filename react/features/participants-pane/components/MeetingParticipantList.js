--- conflicted
+++ resolved
@@ -2,13 +2,6 @@
 
 import React, { useCallback, useRef, useState } from 'react';
 import { useTranslation } from 'react-i18next';
-<<<<<<< HEAD
-import { useSelector } from 'react-redux';
-
-
-import { getParticipants } from '../../base/participants';
-import { getCurrentRoomId, getRooms, isInBreakoutRoom } from '../../breakout-rooms/functions';
-=======
 import { useSelector, useDispatch } from 'react-redux';
 
 import { openDialog } from '../../base/dialog';
@@ -17,8 +10,8 @@
     getParticipantCountWithFake,
     getRemoteParticipants
 } from '../../base/participants';
+import { getCurrentRoomId, getRooms, isInBreakoutRoom } from '../../breakout-rooms/functions';
 import MuteRemoteParticipantDialog from '../../video-menu/components/web/MuteRemoteParticipantDialog';
->>>>>>> 8d562b9d
 import { findStyledAncestor, shouldRenderInviteButton } from '../functions';
 
 import { InviteButton } from './InviteButton';
@@ -54,19 +47,15 @@
 export function MeetingParticipantList() {
     const dispatch = useDispatch();
     const isMouseOverMenu = useRef(false);
-<<<<<<< HEAD
-    const participants = useSelector(getParticipants, _.isEqual);
-    const currentRoomId = useSelector(getCurrentRoomId);
-    const { [currentRoomId]: currentRoom } = useSelector(getRooms);
-=======
     const participants = useSelector(getRemoteParticipants);
     const localParticipant = useSelector(getLocalParticipant);
 
     // This is very important as getRemoteParticipants is not changing its reference object
     // and we will not re-render on change, but if count changes we will do
     const participantsCount = useSelector(getParticipantCountWithFake);
+    const currentRoomId = useSelector(getCurrentRoomId);
+    const { [currentRoomId]: currentRoom } = useSelector(getRooms);
 
->>>>>>> 8d562b9d
     const showInviteButton = useSelector(shouldRenderInviteButton);
     const [ raiseContext, setRaiseContext ] = useState<RaiseContext>(initialState);
     const inBreakoutRoom = useSelector(isInBreakoutRoom);
@@ -154,18 +143,13 @@
 
     return (
     <>
-<<<<<<< HEAD
         <Heading> {
             currentRoom?.name
-                ? `${currentRoom.name} (${participants.length})`
-                : t('participantsPane.headings.mainRoom', { count: participants.length })
+                ? `${currentRoom.name} (${participantsCount})`
+                : t('participantsPane.headings.mainRoom', { count: participantsCount })
         }
         </Heading>
         {!inBreakoutRoom && showInviteButton && <InviteButton />}
-=======
-        <Heading>{t('participantsPane.headings.participantsList', { count: participantsCount })}</Heading>
-        {showInviteButton && <InviteButton />}
->>>>>>> 8d562b9d
         <div>
             { items }
         </div>
